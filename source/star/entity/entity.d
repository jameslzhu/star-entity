///
/// Defines an architecture to manage entities, and several entity-related
/// events. Components must be defined as classes (for internal storage).
///
/// Copyright: Copyright (c) 2014 James Zhu.
///
/// License: MIT License (Expat). See accompanying file LICENSE.
///
/// Authors: James Zhu <github.com/jzhu98>
///

module star.entity.entity;

import std.algorithm : filter;
import std.container : SList;
import std.conv : to;

import star.entity.event;

/// An id encapsulates an index (unique ulong in an entity manager)
/// and a tag (to check if the entity is in sync (valid) with the manager).
struct ID
{
public:
    /// An invalid id, used for invalidating entities.
    static immutable ID INVALID = ID(0, 0);

    /// Construct an id from a 64-bit integer:
    /// A concatenated 32-bit index and 32-bit tag.
    this(ulong id) pure nothrow @safe
    {
        _id = id;
    }

    /// Construct an id from a 32-bit index and a 32-bit tag.
    this(uint index, uint tag) pure nothrow @safe
    {
        this(cast(ulong) index << 32UL | (cast(ulong) tag));
    }

    /// Return the index of the ID.
    inout(uint) index() inout pure nothrow @property @safe
    {
        return cast(uint)(_id >> 32UL);
    }

    unittest
    {
        auto id1 = ID(0x0000000100000002UL);
        auto id2 = ID(3U, 4U);
        assert(id1.index == 1U);
        assert(id2.index == 3U);
    }

    /// Return the tag of the ID.
    inout(uint) tag() inout pure nothrow @property @safe
    {
        return cast(uint) (_id);
    }

    unittest
    {
        auto id1 = ID((12UL << 32) + 13UL);
        auto id2 = ID(210U, 5U);
        assert(id1.tag == 13U);
        assert(id2.tag == 5U);
    }

    string toString() const pure nothrow @safe
    {
        return "ID(" ~ std.conv.to!string(this.index) ~ ", " ~ std.conv.to!string(this.tag) ~ ")";
    }

    /// Equals operator (check for equality).
    bool opEquals()(auto ref const ID other) const pure nothrow @safe
    {
        return _id == other._id;
    }

    unittest
    {
        auto id1 = ID(12U, 32U);
        auto id2 = ID(12U, 32U);
        auto id3 = ID(13U, 32U);
        assert(id1 == id2);
        assert(id1 != id3);
        assert(id2 != id3);
    }

    /// Comparison operators (check for greater / less than).
    int opCmp(ref const ID other) const pure nothrow @safe
    {
        if (_id > other._id)
        {
            return 1;
        }
        else if (_id == other._id)
        {
            return 0;
        }
        else
        {
            return -1;
        }
    }

    unittest
    {
        auto id1 = ID(1U, 10U);
        auto id2 = ID(1U, 11U);
        auto id3 = ID(2U, 1U);
        assert(id1 < id2);
        assert(id1 <= id3);
        assert(id3 >= id2);
        assert(id3 > id1);
    }

private:
    ulong _id;
}

/// An entity an aggregate of components (pure data), accessible with an id.
struct Entity
{
public:
    /// Construct an entity with a manager reference and an ID.
    this(EntityManager manager, ID id) pure nothrow @safe
    {
        _manager = manager;
        _id = id;
    }

    /// Return the entity id.
    inout(ID) id() inout pure nothrow @property @safe
    {
        return _id;
    }

    unittest
    {
        auto entity = Entity(null, ID(1, 2));
        assert(entity.id.index == 1);
        assert(entity.id.tag == 2);
    }

    /// Return the component added to this entity.
    inout(C) component(C)() inout pure nothrow @safe
    {
        return _manager.component!C(_id);
    }

    /// Check if the entity has a specific component.
    bool hasComponent(C)() pure nothrow @safe
    {
        return _manager.hasComponent!C(_id);
    }

    /// Add a component to the entity.
    void add(C)(C component) pure nothrow @safe
    {
        _manager.addComponent!C(_id, component);
    }

    /// Remove the component if the entity has it.
    void remove(C)() pure nothrow @safe
    {
        _manager.remove!C(_id);
    }

    /// Destroy this entity and invalidate all handles to this entity.
    void destroy() pure nothrow @safe
    {
        _manager.destroy(_id);
        invalidate();
    }

    /// Check if this handle is valid (points to the entity with the same tag).
    bool valid() pure nothrow @safe
    {
        if (_manager is null)
        {
            return false;
        }
        else
        {
            return _manager.valid(_id);
        }
    }

    /// Invalidate this entity handle (but not other handles).
    void invalidate() pure nothrow @safe
    {
        _manager = null;
        _id = ID.INVALID;
    }

    unittest
    {
        auto entity = Entity(null, ID.INVALID);
        assert(!entity.valid());
    }

    /// Equals operator (check for equality).
<<<<<<< HEAD
    bool opEquals()(auto ref const Entity other) const pure nothrow @trusted
=======
    bool opEquals()(auto ref const Entity other) const pure nothrow @safe
>>>>>>> 238f480e
    {
        return _id == other._id && _manager is other._manager;
    }

    unittest
    {
        auto entity1 = Entity(null, ID(1, 1));
        auto entity2 = Entity(null, ID(1, 1));
        auto entity3 = Entity(null, ID(1, 2));
        auto entity4 = Entity(null, ID(2, 1));

        assert(entity1 == entity1);
        assert(entity1 == entity2);
        assert(entity1 != entity3);
        assert(entity1 != entity4);

        assert(entity2 == entity1);
        assert(entity2 == entity2);
        assert(entity2 != entity3);
        assert(entity2 != entity4);

        assert(entity3 != entity1);
        assert(entity3 != entity2);
        assert(entity3 == entity3);
        assert(entity3 != entity4);

        assert(entity4 != entity1);
        assert(entity4 != entity2);
        assert(entity4 != entity3);
        assert(entity4 == entity4);
    }

    /// Comparison operator.
    int opCmp(ref const Entity other) const pure nothrow @safe
    {
        return _id.opCmp(other._id);
    }

    unittest
    {
        auto entity1 = Entity(null, ID(0, 1));
        auto entity2 = Entity(null, ID(10, 230));
        auto entity3 = Entity(null, ID(11, 200));

        assert(entity1 < entity2);
        assert(entity1 <= entity3);
        assert(entity3 > entity2);
        assert(entity2 >= entity1);
    }

private:
    EntityManager _manager;
    ID _id;
}

mixin template EntityEvent()
{
    this(Entity entity)
    {
        this.entity = entity;
    }
    Entity entity;
}

mixin template ComponentEvent(C)
{
    this(Entity entity, C component)
    {
        this.entity = entity;
        this.component = component;
    }
    Entity entity;
    C component;
}

struct EntityCreatedEvent
{
    mixin EntityEvent;
}

struct EntityDestroyedEvent
{
    mixin EntityEvent;
}

struct ComponentAddedEvent(C)
{
    mixin ComponentEvent!C;
}

struct ComponentRemovedEvent(C)
{
    mixin ComponentEvent!C;
}

/// Manages entities and their associated components.
class EntityManager
{
public:
    /// Construct an empty entity manager.
    this(EventManager events) nothrow @safe
    {
        _indexCounter = 0U;
        _numEntities = 0U;
        _events = events;
    }

    /// A range over all entities in the manager.
    struct Range
    {
        /// Construct a range over this manager.
        private this(EntityManager manager, uint index = 0) pure nothrow @safe
        {
            _manager = manager;
            _index = index;
        }

        /// Return the number of entities to iterate over (including empty ones).
        size_t length() const pure nothrow @property @safe
        {
            return _manager.capacity;
        }

        /// Return if an only if the range cannot access any more entities.
        bool empty() const pure nothrow @property @safe
        {
            return _index >= _manager.capacity;
        }

        /// Return the current entity.
        Entity front() pure nothrow @property @safe
        {
            return _manager.entity(_index);
        }

        /// Access the next entity.
        void popFront() pure nothrow @safe
        {
            _index++;
        }

        /// Return a copy of this range.
        Range save() pure nothrow @safe
        {
            return Range(_manager, _index);
        }

        private EntityManager _manager;
        private uint _index;
    }

    /// Return a range over the entities.
    Range opSlice() pure nothrow @safe
    {
        return Range(this);
    }

    unittest
    {
        class Test
        {
            this(int x)
            {
                y = x;
            }
            int y;
        }

        auto manager = new EntityManager(new EventManager);
        auto entity1 = manager.create();
        auto entity2 = manager.create();

        entity1.add(new Test(3061));
        entity2.add(new Test(2015));

        foreach(entity; manager[])
        {
            if (entity == entity1)
            {
                assert(entity1.component!Test().y == 3061);
            }
            else if (entity == entity2)
            {
                assert(entity2.component!Test().y == 2015);
            }
            else
            {
                assert(0);
            }
        }
    }

    /// Create a range with only the entities with the specified components.
    auto entities(Components...)() pure nothrow @safe
    {
        auto mask = componentMask!Components();

        bool hasComponents(Entity entity)
        {
            bool[] combinedMask = new bool[mask.length];
            combinedMask[] = componentMask(entity.id)[] & mask[];
            return combinedMask[] == mask[];
        }

        return this[].filter!(hasComponents)();
    }

    unittest
    {
        class Position
        {
            this(int x, int y)
            {
                this.x = x;
                this.y = y;
            }
            int x, y;
        }

        class Velocity
        {
            this(int x, int y)
            {
                this.x = x;
                this.y = y;
            }
            int x, y;
        }

        class Gravity
        {
            this(double acc)
            {
                accel = acc;
            }
            double accel;
        }

        auto manager = new EntityManager(new EventManager);

        auto entity1 = manager.create();
        entity1.add(new Position(2, 1));
        entity1.add(new Velocity(15, 4));

        auto entity2 = manager.create();
        entity2.add(new Velocity(-1, -3));
        entity2.add(new Gravity(10));

        auto entity3 = manager.create();
        entity3.add(new Gravity(-9.8));
        entity3.add(new Position(14, -9));

        auto positionEntities = manager.entities!Position();
        auto velocityEntities = manager.entities!Velocity();
        auto gravityEntities = manager.entities!Gravity();
        auto physicsEntities = manager.entities!(Position, Velocity, Gravity)();

        foreach (pos; positionEntities)
        {
            assert(pos == entity1 || pos == entity3);
            assert(pos != entity2);
        }

        foreach(vel; velocityEntities)
        {
            assert(vel == entity1 || vel == entity2);
            assert(vel != entity3);
        }

        foreach(grav; gravityEntities)
        {
            assert(grav == entity2 || grav == entity3);
            assert(grav != entity1);
        }

        assert(physicsEntities.empty());
    }

    /// Return the number of entities.
    size_t count() const pure nothrow @property @safe
    {
        return _numEntities;
    }

    /// Return the number of free entity indices.
    size_t free() const pure nothrow @property @safe
    {
        return capacity - count;
    }

    /// Return the maximum capacity of entities before needing reallocation.
    size_t capacity() const pure nothrow @property @safe
    {
        return _indexCounter;
    }

    /// Return if and only if there are no entities.
    bool empty() const pure nothrow @property @safe
    {
        return _numEntities == 0;
    }

    /// Return the entity with the specified index.
    Entity entity(uint index) pure nothrow @safe
    {
        return entity(id(index));
    }

    unittest
    {
        auto manager = new EntityManager(new EventManager);
        auto entity = manager.create();
        assert(entity == manager.entity(entity.id.index));
    }

    /// Return the entity with the specified (and valid) id.
    /// Returns INVALID if the id is invalid.
    Entity entity(ID id) pure nothrow @safe
    out (result)
    {
        if (result.id != ID.INVALID)
        {
            assert(valid(result.id));
        }
    }
    body
    {
        if (valid(id))
        {
            return Entity(this, id);
        }
        else
        {
            return Entity(this, ID.INVALID);
        }
    }

    unittest
    {
        auto manager = new EntityManager(new EventManager);
        auto entity = manager.create();
        assert(entity == manager.entity(entity.id));
    }

    /// Return the id with the specified index.
    ID id(uint index) pure nothrow @safe
    {
        if (index < _indexCounter)
        {
            return ID(index, _entityTags[index]);
        }
        else
        {
            return ID(index, 0);
        }
    }

    unittest
    {
        auto manager = new EntityManager(new EventManager);
        auto entity = manager.create();
        assert(entity.id == manager.id(entity.id.index));
    }

    /// Check if this entity handle is valid - is not invalidated or outdated
    bool valid(ID id) const pure nothrow @safe
    {
        return (id.index < _indexCounter && _entityTags[id.index] == id.tag);
    }

    unittest
    {
        auto manager = new EntityManager(new EventManager);
        assert(!manager.valid(ID.INVALID));
        assert(manager.valid(manager.create().id));
    }

    /// Create an entity in a free slot.
    Entity create() pure nothrow @safe
    out (result)
    {
        assert(valid(result.id));
    }
    body
    {
        uint index;

        // Expand containers to accomodate new index
        if (_freeIndices.empty())
        {
            index = _indexCounter;
            accomodateEntity(_indexCounter);

            // Uninitialized value is 0, so any entities with tag 0 are invalid
            _entityTags[index] = 1;
        }
        // Fill unused index, no resizing necessary
        else
        {
            // Remove index from free indices list
            index = _freeIndices.front();
            _freeIndices.removeFront();
        }

        _numEntities++;
        _events.emit(EntityCreatedEvent());
        return Entity(this, ID(index, _entityTags[index]));
    }

    unittest
    {
        auto manager = new EntityManager(new EventManager);
        auto entity1 = manager.create();
        auto entity2 = manager.create();

        assert(entity1.valid());
        assert(entity2.valid());
        assert(entity1 != entity2);

        entity1.invalidate();
        assert(!entity1.valid());
    }

    /// Destroy the specified entity and invalidate all handles to it.
    void destroy(ID id) pure nothrow @safe
    out
    {
        assert(!valid(id));
    }
    body
    {
        if (valid(id))
        {
            auto index = id.index;
            // Invalidate all handles by incrementing tag
            _entityTags[index]++;

            // Add index to free list
            _freeIndices.insert(index);

            // Remove all components
            foreach(component; _components)
            {
                component[index] = null;
            }

            // Clear the component bitmask
<<<<<<< HEAD
            _componentMasks[index] = null;
=======
            _componentMasks[index].destroy();
>>>>>>> 238f480e

            _numEntities--;
            _events.emit(EntityDestroyedEvent());
        }
    }

    unittest
    {
        auto manager = new EntityManager(new EventManager);
        auto entity1 = manager.create();
        auto entity2 = manager.create();
        auto entity3 = manager.create();

        assert(entity1.id == ID(0, 1));
        assert(entity2.id == ID(1, 1));
        assert(entity3.id == ID(2, 1));

        // Two methods of destroying entities
        manager.destroy(entity1.id);
        entity2.destroy();

        assert(!entity1.valid());
        assert(!entity2.valid());
        assert(entity3.valid());

        auto entity4 = manager.create();
        auto entity5 = manager.create();

        assert(entity3.valid());
        assert(entity4.valid());
        assert(entity5.valid());
        assert(entity4.id == ID(1, 2));
        assert(entity5.id == ID(0, 2));
    }

    /// Add a component to the specified entity.
    void addComponent(C)(ID id, C component) pure nothrow @safe
    in
    {
        assert(valid(id));
    }
    out
    {
        assert(hasComponent!C(id));
    }
    body
    {
        accomodateComponent!C();
        setComponent!C(id, component);
        setMask!C(id, true);
        _events.emit(ComponentAddedEvent!C());
    }

    /// Remove a component from the entity (no effects if it is not present).
    void removeComponent(C)(ID id) pure nothrow @safe
    out
    {
        assert(!hasComponent!C(id));
    }
    body
    {
        if (hasComponent!C(id))
        {
            setComponent(id, null);
            setMask!C(id, false);
            _events.emit(ComponentRemovedEvent!C());
        }
    }

    /// Check if the entity has the specified component.
    bool hasComponent(C)(const ID id) const pure nothrow @safe
    in
    {
        assert(valid(id));
    }
    body
    {
        return (hasType!C() && component!C(id) !is null);
    }

    /// Return the component associated with this entity.
    inout(C) component(C)(ID id) inout pure nothrow @safe
    in
    {
        assert(valid(id));
    }
    body
    {
        return cast(inout(C)) _components[type!C()][id.index];
    }

    unittest
    {
        class Position
        {
            this(int x, int y)
            {
                this.x = x;
                this.y = y;
            }
            int x, y;
        }

        class Jump
        {
            bool onGround = true;
        }

        auto manager = new EntityManager(new EventManager);
        auto entity = manager.create();
        auto position = new Position(1001, -19);
        auto jump = new Jump();

        entity.add(position);
        manager.addComponent(entity.id, jump);
        assert(entity.hasComponent!Position());
        assert(entity.hasComponent!Jump());
        assert(position == entity.component!Position());
        assert(jump == manager.component!Jump(entity.id));
    }

    /// Delete all entities and components.
    void clear() pure nothrow @safe
    {
        _indexCounter = 0U;
        _numEntities = 0U;
        _freeIndices.clear();
        _entityTags = null;
        _components = null;
<<<<<<< HEAD
        _componentTypes = null;
=======
        _componentTypes.destroy();
>>>>>>> 238f480e
        _componentMasks = null;
    }

    unittest
    {
        class Position
        {
            this(int x, int y)
            {
                this.x = x;
                this.y = y;
            }
            int x, y;
        }

        class Velocity
        {
            this(int x, int y)
            {
                this.x = x;
                this.y = y;
            }
            int x, y;
        }

        class Gravity
        {
            this(double acc)
            {
                accel = acc;
            }
            double accel;
        }

        auto manager = new EntityManager(new EventManager);

        auto entity1 = manager.create();
        entity1.add(new Position(2, 1));

        auto entity2 = manager.create();
        entity2.add(new Velocity(-1, -3));

        auto entity3 = manager.create();
        entity3.add(new Gravity(-9.8));

        auto position = entity1.component!Position();
        auto velocity = entity2.component!Velocity();
        auto gravity = entity3.component!Gravity();

        assert(position.x == 2 && position.y == 1);
        assert(velocity.x == -1 && velocity.y == -3);
        assert(std.math.abs(-9.8 - gravity.accel) < 1e-9);

        manager.clear();
        assert(!entity1.valid());
        assert(!entity2.valid());
        assert(!entity3.valid());
        assert(manager._indexCounter == 0);
        assert(manager._freeIndices.empty);
        assert(manager._entityTags.length == 0);
        assert(manager._components.length == 0);
        assert(manager._componentMasks.length == 0);

        auto entity4 = manager.create();
        assert(entity4.valid());
        assert(entity4.id.index == 0);
    }

private:
    // Convenience function to set components.
    void setComponent(C)(ID id, C component) pure nothrow @safe
    {
        _components[type!C()][id.index] = component;
    }

    // Convenience function to set mask bits.
    void setMask(C)(ID id, bool value) pure nothrow @safe
    {
        _componentMasks[id.index][type!C()] = value;
    }

    // Reallocate space for a new component.
    void accomodateComponent(C)() pure nothrow @safe
    {
        if (!hasType!C())
        {
            addType!C();
            auto type = type!C();

            // Expand component array (new component - first dimension widens).
            if (_components.length < type + 1)
            {
                _components ~= new Object[_indexCounter];
            }

            // Expand all component masks to include new component.
            if (_componentMasks.length > 0 && _componentMasks[0].length < type + 1)
            {
                foreach (ref componentMask; _componentMasks)
                {
                    componentMask.length = type + 1;
                }
            }
        }
    }

    // Reallocate space for a new entity.
    void accomodateEntity(uint index) pure nothrow @safe
    {
        if (index >= _indexCounter)
        {
            // Expand entity tags.
            if (_entityTags.length < index + 1)
            {
                _entityTags.length = index + 1;
            }

            // Expand component mask array.
            if (_componentMasks.length < index + 1)
            {
                _componentMasks ~= new bool[_components.length];
            }

            // Expand all component arrays (new entity - second dimension widens).
            if (_components.length > 0 && _components[0].length < index + 1)
            {
                foreach (ref component; _components)
                {
                    component.length = index + 1;
                }
            }
        }
        _indexCounter = index + 1;
    }

    // Return a unique integer for every component type.
    ulong type(C)() inout pure nothrow @safe
    in
    {
        assert(hasType!C());
    }
    body
    {
        return _componentTypes[C.classinfo];
    }

    // Create a unique id for a new component type.
    void addType(C)() pure nothrow @trusted
    {
        if (!hasType!C())
        {
            _componentTypes[C.classinfo] = _componentTypes.length;
            _componentTypes.rehash();
        }
    }

    // Return if this component type has already been assigned a unique id.
    bool hasType(C)() const pure nothrow @safe
    {
        return (C.classinfo in _componentTypes) !is null;
    }

    // Return the component mask (bool array) of this entity.
    bool[] componentMask(ID id) pure nothrow @safe
    in
    {
        assert(valid(id));
    }
    body
    {
        return _componentMasks[id.index];
    }

    // Return the component mask with the specified components marked as true.
    bool[] componentMask(Components...)() pure nothrow @safe
    in
    {
        foreach(C; Components)
        {
            assert(type!C() < _components.length);
        }
    }
    body
    {
        bool[] mask = new bool[_components.length];
        foreach (C; Components)
        {
            mask[type!C()] = true;
        }
        return mask;
    }

    unittest
    {
        class Position { }
        class Velocity { }
        class Gravity { }

        auto manager = new EntityManager(new EventManager);
        auto entity = manager.create();
        entity.add(new Position());
        entity.add(new Velocity());
        entity.add(new Gravity());

        assert(manager.componentMask!(Position)() == [true, false, false]);
        assert(manager.componentMask!(Position, Velocity, Gravity)() == [true, true, true]);
    }

    // Debugging checks to ensure valid space for new entities and components.
    invariant()
    {
        assert(_numEntities <= _indexCounter);
        assert(_entityTags.length == _indexCounter);
        assert(_componentMasks.length == _indexCounter);
        assert(_components.length == _componentTypes.length);

        foreach(componentMask; _componentMasks)
        {
            assert(componentMask.length == _components.length);
        }

        foreach(ref componentArray; _components)
        {
            assert(componentArray.length == _indexCounter);
        }
    }

    // Tracks the actual number of entities.
    uint _numEntities;

    // Tracks the next unused entity index (i.e. capacity)..
    uint _indexCounter;

    // Tracks entity indices recently freed.
    SList!uint _freeIndices;

    // Tracks entity versions (incremented when entity is destroyed) for validity checking.
    uint[] _entityTags;

    // A nested array of entity components, ordered by component and then entity index.
    Object[][] _components;

    // A map associating each component class with a unique unsigned integer.
    ulong[ClassInfo] _componentTypes;

    // Bitmasks of each entity's components, ordered by entity and then by component bit.
    bool[][] _componentMasks;

    // Event manager.
    EventManager _events;
}<|MERGE_RESOLUTION|>--- conflicted
+++ resolved
@@ -201,11 +201,7 @@
     }
 
     /// Equals operator (check for equality).
-<<<<<<< HEAD
-    bool opEquals()(auto ref const Entity other) const pure nothrow @trusted
-=======
     bool opEquals()(auto ref const Entity other) const pure nothrow @safe
->>>>>>> 238f480e
     {
         return _id == other._id && _manager is other._manager;
     }
@@ -653,11 +649,7 @@
             }
 
             // Clear the component bitmask
-<<<<<<< HEAD
             _componentMasks[index] = null;
-=======
-            _componentMasks[index].destroy();
->>>>>>> 238f480e
 
             _numEntities--;
             _events.emit(EntityDestroyedEvent());
@@ -787,11 +779,7 @@
         _freeIndices.clear();
         _entityTags = null;
         _components = null;
-<<<<<<< HEAD
         _componentTypes = null;
-=======
-        _componentTypes.destroy();
->>>>>>> 238f480e
         _componentMasks = null;
     }
 
